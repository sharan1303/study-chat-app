import { Message, streamText } from "ai";
<<<<<<< HEAD
=======
import { google } from "@ai-sdk/google";
import { searchWithPerplexity } from "@/lib/search";
import { searchDocuments } from "@/lib/rag/tools";

>>>>>>> 5ff82b06
import { getModuleContext } from "@/lib/modules";
import {
  getInitializedModel,
  SUPPORTED_MODELS,
  getDefaultModelId,
  ModelId,
} from "@/lib/models";

import { currentUser } from "@clerk/nextjs/server";
import prisma from "@/lib/prisma";
import { formatChatTitle, generateId } from "@/lib/utils";
import {
  broadcastChatCreated,
  broadcastMessageCreated,
  broadcastUserMessageSent,
} from "@/lib/events";
import {
  createGeneralSystemPrompt,
  createModuleSystemPrompt,
} from "@/lib/prompts";

import { azure } from "@ai-sdk/azure";

// Define types for message content structures
interface ContentPart {
  type: string;
  [key: string]: any;
}

interface TextPart extends ContentPart {
  type: "text";
  text: string;
}

interface FilePart extends ContentPart {
  type: "file";
  data: string;
  mimeType: string;
}

// Type for content array
type ContentArray = (TextPart | FilePart)[];

// Define citation types for search results
interface CitationSource {
  uri: string;
  title?: string;
}

interface Citation {
  source?: CitationSource;
  startIndex?: number;
  endIndex?: number;
}

/**
 * Handles an HTTP POST request for chat interactions.
 *
 * This asynchronous function processes a chat request by extracting user messages, performing an optional search on the last user message,
 * and constructing a system prompt tailored for either a module-specific or a general study assistant context. It streams an AI-generated response
 * and, if enabled, saves the chat history by updating the database and broadcasting relevant events.
 *
 * The request body must be valid JSON, including keys such as messages, chatId, moduleId, sessionId, title, and an optional saveHistory flag.
 * On success, it returns a streaming Response with a header indicating the AI model used. Errors in any step result in an appropriate JSON error
 * response with corresponding HTTP status codes.
 *
 * @param request - The incoming HTTP request containing chat interaction data.
 */
export async function POST(request: Request) {
  try {
    const body = await request.json();
    const { messages, chatId, moduleId } = body;
    const sessionId = body.sessionId || null;
    const optimisticChatId = body.optimisticChatId || null;
<<<<<<< HEAD
    // Extract experimental_attachments if available
    const attachments = body.experimental_attachments || null;
    // Extract webSearch flag if available
    const useWebSearch = body.webSearch === true;
    // Extract model selection with fallback to default
    const modelId =
      body.model && body.model in SUPPORTED_MODELS
        ? (body.model as ModelId)
        : getDefaultModelId();
=======
    const useRAG = body.useRAG !== false; // Default to using RAG unless explicitly disabled
>>>>>>> 5ff82b06

    const isModuleMode = !!moduleId;
    let chatTitle = body.title || "New Chat";
    const shouldSaveHistory = body.saveHistory !== false;
    const forceOldest = body.forceOldest === true;
    const currentUserObj = await currentUser();
    const userId = currentUserObj?.id || null;

    // Ensure we have a valid chatId - generate one if not provided
    const requestedChatId = chatId || generateId();

    // Both userId and sessionId can't be null if we want to save history
    if (shouldSaveHistory && !userId && !sessionId) {
      console.error("No userId or sessionId provided for chat history");
      return Response.json(
        {
          error: "Session ID or authentication required to save chat history",
          details:
            "Please ensure you are either logged in or have a valid session ID",
        },
        { status: 401 }
      );
    }

    // Validate session ID format if provided
    if (sessionId && typeof sessionId !== "string") {
      console.error("Invalid session ID format:", sessionId);
      return Response.json(
        {
          error: "Invalid session ID format",
          details: "Session ID must be a string",
        },
        { status: 400 }
      );
    }

    // Validate messages array
    if (!Array.isArray(messages) || messages.length === 0) {
      console.error("Invalid or empty messages array");
      return Response.json(
        {
          error: "Invalid messages format",
          details: "Messages must be a non-empty array",
        },
        { status: 400 }
      );
    }

    // Immediately send a user.message.sent event to update the sidebar
    if (shouldSaveHistory && (userId || sessionId)) {
      try {
        // Get any module details if this is a module chat
        const moduleDetails = moduleId ? await getModuleMeta(moduleId) : null;

        // Get the last user message for the chat title
        const lastMessage = messages[messages.length - 1];
        const messageTitle = formatChatTitle(
          typeof lastMessage.content === "string"
            ? lastMessage.content
            : lastMessage.content[0]?.text || "New Chat"
        );

        // Send an immediate event with the user's message
        const immediateMessageData = {
          id: generateId(),
          chatId: requestedChatId,
          chatTitle: messageTitle,
          updatedAt: new Date().toISOString(),
          moduleId: moduleId,
          optimisticChatId: optimisticChatId,
          module: moduleDetails,
        };

        const targetId = userId || sessionId;
        if (targetId) {
          console.log("Broadcasting user.message.sent event:", requestedChatId);
          broadcastUserMessageSent(immediateMessageData, [targetId]);
        }
      } catch (error) {
        console.error("Error broadcasting immediate user message:", error);
        // Continue processing even if this fails
      }
    }

    let user = null;

    // Only try to fetch user data if we should save history with a userId
    if (shouldSaveHistory && userId) {
      try {
        // Find the user by Clerk ID
        user = await prisma.user.findUnique({
          where: { id: userId },
        });

        // If user doesn't exist, create a new one using Clerk data
        if (!user && currentUserObj) {
          user = await prisma.user.create({
            data: {
              id: userId,
              email:
                currentUserObj.emailAddresses[0]?.emailAddress ||
                "user@example.com",
              name: currentUserObj.firstName
                ? `${currentUserObj.firstName} ${currentUserObj.lastName || ""}`
                : "Anonymous User",
            },
          });
        }

        if (!user) {
          console.error(`Failed to find or create user with ID: ${userId}`);
          return Response.json(
            { error: "User not found and could not be created" },
            { status: 500 }
          );
        }
      } catch (error) {
        console.error("Error finding/creating user:", error);
        return Response.json(
          { error: "Error processing user data" },
          { status: 500 }
        );
      }
    }

    // Process messages for content extraction and format adjustment
    const processedMessages = messages.map((message: Message) => {
      // For all messages, just return as is - we'll handle content type differences when needed
      return message;
    });

    // Handle attachments in the last user message if it exists
    if (attachments && processedMessages.length > 0) {
      const lastMessageIndex = processedMessages.length - 1;
      const lastMessage = processedMessages[lastMessageIndex];

      // Only process if it's a user message
      if (lastMessage.role === "user") {
        const content =
          typeof lastMessage.content === "string"
            ? [{ type: "text", text: lastMessage.content }]
            : lastMessage.content;

        // Add file attachments to the content array
        const updatedContent = [...content];

        // Process each attachment
        for (let i = 0; i < attachments.length; i++) {
          const file = attachments[i];
          const arrayBuffer = await file.arrayBuffer();
          const base64Data = Buffer.from(arrayBuffer).toString("base64");

          updatedContent.push({
            type: "file",
            data: base64Data,
            mimeType: file.type,
          });
        }

        processedMessages[lastMessageIndex].content = updatedContent;
      }
    }

    let systemMessage = "";

<<<<<<< HEAD
    // Get system prompt without search context as search is now handled by AI SDK
    if (isModuleMode && shouldSaveHistory) {
      // Module-specific mode: Get module context and build specialized prompt
      const moduleContext = await getModuleContext(moduleId);
      systemMessage = createModuleSystemPrompt(moduleContext, "");
    } else {
      // Basic mode: General study assistant
      systemMessage = createGeneralSystemPrompt("");
    }

    // Add citation instructions to the system message if web search is enabled
    if (useWebSearch) {
      systemMessage +=
        "\n\nImportant: When drawing from web content, you MUST include sources. Format your response as follows:\n1. Provide your regular answer\n2. Add a divider using three hyphens: '---'\n3. Add a '**Sources:**' heading\n4. List each source as a numbered markdown link\n\nExample format:\n[Your answer here]\n\n---\n\n**Sources:**\n1. [Source Title](https://example.com)\n2. [Another Source](https://example2.com)";
=======
    // Define tools for document search if RAG is enabled
    const tools = useRAG
      ? {
          search_documents: {
            description:
              "Search for information in the user's uploaded documents",
            parameters: {
              type: "object",
              properties: {
                query: {
                  type: "string",
                  description:
                    "The search query to find relevant document chunks",
                },
                moduleId: {
                  type: "string",
                  description:
                    "Optional module ID to search within a specific module",
                },
                limit: {
                  type: "integer",
                  description:
                    "Maximum number of results to return (default: 5)",
                },
              },
              required: ["query"],
            },
            execute: async (args: {
              query: string;
              moduleId?: string;
              limit?: number;
            }) => {
              console.log(`Tool called: search_documents`, args);

              const { query, moduleId: searchModuleId, limit } = args;
              // Use provided moduleId or fall back to the chat's moduleId
              const targetModuleId = searchModuleId || moduleId;
              const results = await searchDocuments(
                query,
                targetModuleId,
                limit ?? 5
              );

              // Format the results for the AI
              return {
                results: results.map((result) => ({
                  content: result.content,
                  metadata: {
                    resourceId: result.resourceId,
                    resourceTitle: result.resourceTitle,
                    similarity: result.similarity,
                  },
                })),
                count: results.length,
                query,
              };
            },
          },
        }
      : undefined;

    if (isModuleMode && shouldSaveHistory) {
      // Module-specific mode: Get module context and build specialized prompt
      const moduleContext = await getModuleContext(moduleId);

      // Enhance system message with RAG capabilities if enabled
      if (useRAG) {
        systemMessage = `${createModuleSystemPrompt(
          moduleContext,
          searchContext
        )}
        
You also have access to document search capabilities. You can search and reference documents that the user has uploaded by using the search_documents tool. 
When answering questions about study materials, always search for relevant information in the documents first.
Always include citations to the sources you use in your responses using the format: [Source: Title].
If you don't find relevant information in the documents, clearly state that you couldn't find information about the topic in the available documents, and provide a general response based on your training.`;
      } else {
        systemMessage = createModuleSystemPrompt(moduleContext, searchContext);
      }
    } else {
      // Basic mode: General study assistant
      if (useRAG) {
        systemMessage = `${createGeneralSystemPrompt(searchContext)}
        
You also have access to document search capabilities. You can search and reference documents that the user has uploaded by using the search_documents tool. 
When answering questions about study materials, always search for relevant information in the documents first.
Always include citations to the sources you use in your responses using the format: [Source: Title].
If you don't find relevant information in the documents, clearly state that you couldn't find information about the topic in the available documents, and provide a general response based on your training.`;
      } else {
        systemMessage = createGeneralSystemPrompt(searchContext);
      }
>>>>>>> 5ff82b06
    }

    // Format messages for the model including the system message
    const formattedMessages: Message[] = [
      { id: "system", role: "system", content: systemMessage },
      ...processedMessages,
    ];

    // Create chat title from first user message
    const firstUserMessage = processedMessages.find(
      (m: Message) => m.role === "user"
    );
    let titleText = "New Chat";

    if (firstUserMessage) {
      if (typeof firstUserMessage.content === "string") {
        titleText = firstUserMessage.content;
      } else if (Array.isArray(firstUserMessage.content)) {
        const contentArray = firstUserMessage.content as ContentArray;
        const textPart = contentArray.find((c) => c.type === "text") as
          | TextPart
          | undefined;
        titleText = textPart?.text || titleText;
      }
    }

    chatTitle = formatChatTitle(titleText);

    try {
      // Initialize the AI model using our utility function
      const { model: mainModel, displayName: modelDisplayName } =
        getInitializedModel(modelId, useWebSearch);

      // Use the streamText function from the AI SDK
      const result = streamText({
        model: mainModel,
        messages: formattedMessages,
        temperature: 0.1,
<<<<<<< HEAD

        // tools: {
        //   web_search_preview: azure.tools.webSearchPreview({
        //     // optional configuration:
        //     searchContextSize: "high",
        //   }),
        // },
        // Force web search tool:
        // toolChoice: { type: 'tool', toolName: 'web_search_preview' },
        onFinish: async (completion) => {
          // Get the generated text
          const text = completion.text;

          // Get citations if available from the Google model's metadata
          let finalText = text;

          // Access citations - try multiple possible locations
          const citations: Citation[] = [];

          // Method 1: Direct citations property
          if ((completion as any).citations) {
            const directCitations = (completion as any).citations;
            if (Array.isArray(directCitations)) {
              for (const cite of directCitations) {
                if (cite.source?.uri) {
                  citations.push(cite as Citation);
                }
              }
            }
          }

          // Method 2: Google metadata
          const googleMetadata = (completion as any)._internal?.metadata
            ?.googleMetadata;
          if (googleMetadata?.citations) {
            // Extract citations from Google metadata
            for (const cite of googleMetadata.citations) {
              if (cite.uri) {
                citations.push({
                  source: {
                    uri: cite.uri,
                    title: cite.title || "Source",
                  },
                  startIndex: cite.startIndex,
                  endIndex: cite.endIndex,
                });
              }
            }
          }

          // Method 3: From completion metadata
          const completionMetadata = (completion as any).metadata;
          if (completionMetadata?.citations) {
            for (const cite of completionMetadata.citations) {
              if (cite.source?.uri || cite.uri) {
                citations.push({
                  source: {
                    uri: cite.source?.uri || cite.uri,
                    title: cite.source?.title || cite.title || "Source",
                  },
                  startIndex: cite.startIndex,
                  endIndex: cite.endIndex,
                });
              }
            }
          }

          // Format citations if we found any
          if (citations.length > 0) {
            // Add a separator and sources section
            finalText += "\n\n---\n\n**Sources:**\n";

            // Deduplicate sources by URL
            const uniqueSources = new Map<string, Citation>();
            citations.forEach((citation: Citation) => {
              if (citation.source && citation.source.uri) {
                uniqueSources.set(citation.source.uri, citation);
              }
            });

            // Format each source
            [...uniqueSources.values()].forEach(
              (citation: Citation, index: number) => {
                if (citation.source) {
                  finalText += `\n${index + 1}. [${
                    citation.source.title || "Source"
                  }](${citation.source.uri})`;
                }
              }
            );
          }

=======
        tools: useRAG
          ? {
              search_documents: {
                description:
                  "Search for information in the user's uploaded documents",
                parameters: {
                  type: "object",
                  properties: {
                    query: {
                      type: "string",
                      description:
                        "The search query to find relevant document chunks",
                    },
                    moduleId: {
                      type: "string",
                      description:
                        "Optional module ID to search within a specific module",
                    },
                    limit: {
                      type: "integer",
                      description:
                        "Maximum number of results to return (default: 5)",
                    },
                  },
                  required: ["query"],
                },
                execute: async (args: {
                  query: string;
                  moduleId?: string;
                  limit?: number;
                }) => {
                  console.log(`Tool called: search_documents`, args);

                  const { query, moduleId: searchModuleId, limit } = args;
                  // Use provided moduleId or fall back to the chat's moduleId
                  const targetModuleId = searchModuleId || moduleId;
                  const results = await searchDocuments(
                    query,
                    targetModuleId,
                    limit ?? 5
                  );

                  // Format the results for the AI
                  return {
                    results: results.map((result) => ({
                      content: result.content,
                      metadata: {
                        resourceId: result.resourceId,
                        resourceTitle: result.resourceTitle,
                        similarity: result.similarity,
                      },
                    })),
                    count: results.length,
                    query,
                  };
                },
              },
            }
          : undefined,
        toolChoice: useRAG ? "auto" : undefined,
        onFinish: async ({ text }) => {
>>>>>>> 5ff82b06
          // Save chat history for authenticated users or anonymous users with sessionId
          if (shouldSaveHistory && (userId || sessionId)) {
            try {
              // For saving to database, simplify messages to string content
              const simplifiedMessages = processedMessages.map(
                (message: Message) => {
                  if (typeof message.content === "string") {
                    return { role: message.role, content: message.content };
                  }

                  // For multi-part content, extract text and create a simple note about attachments
                  let textContent = "";
                  let hasAttachments = false;

                  if (Array.isArray(message.content)) {
                    // Safe to use as ContentArray since we validate the array
                    const contentArray = message.content as ContentArray;
                    const textPart = contentArray.find(
                      (c) => c.type === "text"
                    ) as TextPart | undefined;
                    textContent = textPart?.text || "";
                    hasAttachments = contentArray.some(
                      (c) => c.type === "file"
                    );
                  }

                  return {
                    role: message.role,
                    content: hasAttachments
                      ? `${textContent}\n[This message included file attachments]`
                      : textContent,
                  };
                }
              );

              // Prepare data for creation
              const chatData: {
                id: string;
                title: string;
                moduleId: string | null;
                messages: { role: string; content: string }[];
                createdAt: Date;
                updatedAt: Date;
                userId?: string;
                sessionId?: string;
              } = {
                id: requestedChatId,
                title: chatTitle,
                moduleId: moduleId,
                messages: simplifiedMessages.concat([
                  { role: "assistant", content: finalText },
                ]),
                createdAt: new Date(),
                updatedAt: new Date(),
              };

              // Add user ID or session ID based on authentication status
              if (userId) {
                chatData.userId = userId;
              } else if (sessionId) {
                chatData.sessionId = sessionId;
              }

              // If this chat should be forced to appear as the oldest, set an old timestamp
              if (forceOldest) {
                const oneYearAgo = new Date();
                oneYearAgo.setFullYear(oneYearAgo.getFullYear() - 1);
                chatData.createdAt = oneYearAgo;
                chatData.updatedAt = oneYearAgo;
              }

              const savedChat = await prisma.chat.upsert({
                where: { id: requestedChatId },
                update: {
                  messages: simplifiedMessages.concat([
                    { role: "assistant", content: finalText },
                  ]),
                  updatedAt: new Date(),
                },
                create: chatData,
              });

              // Determine if this was a new chat by comparing timestamps
              // If timestamps are equal (accounting for millisecond precision differences),
              // or this was forced as oldest, then it's a new chat
              const isNewChat =
                forceOldest ||
                Math.abs(
                  savedChat.createdAt.getTime() - savedChat.updatedAt.getTime()
                ) < 1000;

              // Only broadcast for new chats
              if (isNewChat) {
                // Create single chat creation event
                const chatEventData: {
                  id: string;
                  title: string;
                  moduleId: string | null;
                  createdAt: Date;
                  updatedAt: Date;
                  sessionId: string | null;
                  optimisticChatId?: string;
                  module: { id: string; name: string; icon: string } | null;
                } = {
                  id: savedChat.id,
                  title: savedChat.title,
                  moduleId: savedChat.moduleId,
                  createdAt: savedChat.createdAt,
                  updatedAt: savedChat.updatedAt,
                  sessionId: sessionId,
                  // Include optimisticChatId if it was provided, to help client replace the optimistic chat
                  optimisticChatId: optimisticChatId,
                  // Include module info if available
                  module: null, // Will be populated below
                };

                // Get module info if this is a module chat
                if (savedChat.moduleId) {
                  try {
                    const moduleData = await getModuleMeta(savedChat.moduleId);

                    if (moduleData) {
                      chatEventData.module = moduleData;
                    }
                  } catch (err) {
                    console.error(
                      "Error fetching module details for chat.created event:",
                      err
                    );
                  }
                }

                // Determine target ID for broadcast
                const targetId = userId || sessionId;

                if (targetId) {
                  broadcastChatCreated(chatEventData, [targetId]);
                } else {
                  console.warn(
                    "No target ID found for broadcasting chat.created event"
                  );
                }
              } else {
                console.log(
                  "Chat already exists, not sending chat.created event"
                );

                // TEMPORARY FIX: Also send chat.created for existing chats to help debug
                const chatEventData: {
                  id: string;
                  title: string;
                  moduleId: string | null;
                  createdAt: Date;
                  updatedAt: Date;
                  sessionId: string | null;
                  optimisticChatId?: string;
                  module: { id: string; name: string; icon: string } | null;
                } = {
                  id: savedChat.id,
                  title: savedChat.title,
                  moduleId: savedChat.moduleId,
                  createdAt: savedChat.createdAt,
                  updatedAt: savedChat.updatedAt,
                  sessionId: sessionId,
                  optimisticChatId: optimisticChatId,
                  module: null, // Will be populated below
                };

                // Get module info if this is a module chat
                if (savedChat.moduleId) {
                  try {
                    const moduleData = await getModuleMeta(savedChat.moduleId);

                    if (moduleData) {
                      chatEventData.module = moduleData;
                    }
                  } catch (err) {
                    console.error(
                      "Error fetching module details for existing chat:",
                      err
                    );
                  }
                }

                const targetId = userId || sessionId;
                if (targetId) {
                  broadcastChatCreated(chatEventData, [targetId]);
                }

                // For existing chats, always broadcast message created event
                try {
                  // Get any module details if this is a module chat
                  let moduleDetails = null;
                  if (savedChat.moduleId) {
                    try {
                      moduleDetails = await getModuleMeta(savedChat.moduleId);
                    } catch (err) {
                      console.error(
                        "Error fetching module details for event:",
                        err
                      );
                    }
                  }

                  const messageData = {
                    id: generateId(),
                    chatId: savedChat.id,
                    chatTitle: savedChat.title,
                    updatedAt: savedChat.updatedAt.toISOString(),
                    moduleId: savedChat.moduleId,
                    // Include optimistic chat ID if it was provided
                    optimisticChatId: optimisticChatId,
                    // Include module info if available for better client-side handling
                    module: moduleDetails,
                  };

                  const targetId = userId || sessionId;

                  if (targetId) {
                    broadcastMessageCreated(messageData, [targetId]);
                  }
                } catch (error) {
                  console.error("Error broadcasting message creation:", error);
                }
              }
            } catch (error) {
              console.error("Error saving chat history:", error);
            }
          }
        },
      });

      // Get a data stream response and add model information in the header
      const response = result.toDataStreamResponse();
      const headers = new Headers(response.headers);
      headers.set("x-model-used", modelDisplayName);
      headers.set("x-web-search-used", useWebSearch ? "true" : "false");

      // Add RAG status to headers
      if (useRAG) {
        headers.set("x-rag-enabled", "true");
      }

      // Return a new response with our custom headers
      return new Response(response.body, {
        headers: headers,
        status: 200,
      });
    } catch (error) {
      console.error("Error generating response:", error);
      return Response.json(
        { error: "Failed to generate response" },
        { status: 500 }
      );
    }
  } catch (error) {
    console.error("Error processing request:", error);
    return Response.json(
      { error: "Failed to process request" },
      { status: 500 }
    );
  }
}

async function getModuleMeta(moduleId: string) {
  try {
    return await prisma.module.findUnique({
      where: { id: moduleId },
      select: { id: true, name: true, icon: true },
    });
  } catch (err) {
    console.error("Error fetching module details:", err);
    return null;
  }
}<|MERGE_RESOLUTION|>--- conflicted
+++ resolved
@@ -1,11 +1,7 @@
 import { Message, streamText } from "ai";
-<<<<<<< HEAD
-=======
 import { google } from "@ai-sdk/google";
 import { searchWithPerplexity } from "@/lib/search";
-import { searchDocuments } from "@/lib/rag/tools";
-
->>>>>>> 5ff82b06
+
 import { getModuleContext } from "@/lib/modules";
 import {
   getInitializedModel,
@@ -80,19 +76,6 @@
     const { messages, chatId, moduleId } = body;
     const sessionId = body.sessionId || null;
     const optimisticChatId = body.optimisticChatId || null;
-<<<<<<< HEAD
-    // Extract experimental_attachments if available
-    const attachments = body.experimental_attachments || null;
-    // Extract webSearch flag if available
-    const useWebSearch = body.webSearch === true;
-    // Extract model selection with fallback to default
-    const modelId =
-      body.model && body.model in SUPPORTED_MODELS
-        ? (body.model as ModelId)
-        : getDefaultModelId();
-=======
-    const useRAG = body.useRAG !== false; // Default to using RAG unless explicitly disabled
->>>>>>> 5ff82b06
 
     const isModuleMode = !!moduleId;
     let chatTitle = body.title || "New Chat";
@@ -224,148 +207,44 @@
       return message;
     });
 
-    // Handle attachments in the last user message if it exists
-    if (attachments && processedMessages.length > 0) {
-      const lastMessageIndex = processedMessages.length - 1;
-      const lastMessage = processedMessages[lastMessageIndex];
-
-      // Only process if it's a user message
-      if (lastMessage.role === "user") {
-        const content =
-          typeof lastMessage.content === "string"
-            ? [{ type: "text", text: lastMessage.content }]
-            : lastMessage.content;
-
-        // Add file attachments to the content array
-        const updatedContent = [...content];
-
-        // Process each attachment
-        for (let i = 0; i < attachments.length; i++) {
-          const file = attachments[i];
-          const arrayBuffer = await file.arrayBuffer();
-          const base64Data = Buffer.from(arrayBuffer).toString("base64");
-
-          updatedContent.push({
-            type: "file",
-            data: base64Data,
-            mimeType: file.type,
-          });
-        }
-
-        processedMessages[lastMessageIndex].content = updatedContent;
+    // Define a type for search results
+    interface SearchResult {
+      title: string;
+      content: string;
+    }
+
+    let searchResults: SearchResult[] = [];
+    if (shouldSearch) {
+      try {
+        // Perform search with Perplexity API
+        const resultsText = await searchWithPerplexity(lastUserMessage);
+        // Create a single search result with the entire text response
+        searchResults = [
+          {
+            title: "Search Results",
+            content: resultsText,
+          },
+        ];
+      } catch (searchError) {
+        console.error("Error performing search:", searchError);
       }
     }
 
-    let systemMessage = "";
-
-<<<<<<< HEAD
-    // Get system prompt without search context as search is now handled by AI SDK
+    // Format search results for inclusion in the prompt if available
+    const searchContext =
+      searchResults.length > 0
+        ? searchResults
+            .map((result) => `[${result.title}]: ${result.content}`)
+            .join("\n\n")
+        : "";
+
     if (isModuleMode && shouldSaveHistory) {
       // Module-specific mode: Get module context and build specialized prompt
       const moduleContext = await getModuleContext(moduleId);
-      systemMessage = createModuleSystemPrompt(moduleContext, "");
+      systemMessage = createModuleSystemPrompt(moduleContext, searchContext);
     } else {
       // Basic mode: General study assistant
-      systemMessage = createGeneralSystemPrompt("");
-    }
-
-    // Add citation instructions to the system message if web search is enabled
-    if (useWebSearch) {
-      systemMessage +=
-        "\n\nImportant: When drawing from web content, you MUST include sources. Format your response as follows:\n1. Provide your regular answer\n2. Add a divider using three hyphens: '---'\n3. Add a '**Sources:**' heading\n4. List each source as a numbered markdown link\n\nExample format:\n[Your answer here]\n\n---\n\n**Sources:**\n1. [Source Title](https://example.com)\n2. [Another Source](https://example2.com)";
-=======
-    // Define tools for document search if RAG is enabled
-    const tools = useRAG
-      ? {
-          search_documents: {
-            description:
-              "Search for information in the user's uploaded documents",
-            parameters: {
-              type: "object",
-              properties: {
-                query: {
-                  type: "string",
-                  description:
-                    "The search query to find relevant document chunks",
-                },
-                moduleId: {
-                  type: "string",
-                  description:
-                    "Optional module ID to search within a specific module",
-                },
-                limit: {
-                  type: "integer",
-                  description:
-                    "Maximum number of results to return (default: 5)",
-                },
-              },
-              required: ["query"],
-            },
-            execute: async (args: {
-              query: string;
-              moduleId?: string;
-              limit?: number;
-            }) => {
-              console.log(`Tool called: search_documents`, args);
-
-              const { query, moduleId: searchModuleId, limit } = args;
-              // Use provided moduleId or fall back to the chat's moduleId
-              const targetModuleId = searchModuleId || moduleId;
-              const results = await searchDocuments(
-                query,
-                targetModuleId,
-                limit ?? 5
-              );
-
-              // Format the results for the AI
-              return {
-                results: results.map((result) => ({
-                  content: result.content,
-                  metadata: {
-                    resourceId: result.resourceId,
-                    resourceTitle: result.resourceTitle,
-                    similarity: result.similarity,
-                  },
-                })),
-                count: results.length,
-                query,
-              };
-            },
-          },
-        }
-      : undefined;
-
-    if (isModuleMode && shouldSaveHistory) {
-      // Module-specific mode: Get module context and build specialized prompt
-      const moduleContext = await getModuleContext(moduleId);
-
-      // Enhance system message with RAG capabilities if enabled
-      if (useRAG) {
-        systemMessage = `${createModuleSystemPrompt(
-          moduleContext,
-          searchContext
-        )}
-        
-You also have access to document search capabilities. You can search and reference documents that the user has uploaded by using the search_documents tool. 
-When answering questions about study materials, always search for relevant information in the documents first.
-Always include citations to the sources you use in your responses using the format: [Source: Title].
-If you don't find relevant information in the documents, clearly state that you couldn't find information about the topic in the available documents, and provide a general response based on your training.`;
-      } else {
-        systemMessage = createModuleSystemPrompt(moduleContext, searchContext);
-      }
-    } else {
-      // Basic mode: General study assistant
-      if (useRAG) {
-        systemMessage = `${createGeneralSystemPrompt(searchContext)}
-        
-You also have access to document search capabilities. You can search and reference documents that the user has uploaded by using the search_documents tool. 
-When answering questions about study materials, always search for relevant information in the documents first.
-Always include citations to the sources you use in your responses using the format: [Source: Title].
-If you don't find relevant information in the documents, clearly state that you couldn't find information about the topic in the available documents, and provide a general response based on your training.`;
-      } else {
-        systemMessage = createGeneralSystemPrompt(searchContext);
-      }
->>>>>>> 5ff82b06
+      systemMessage = createGeneralSystemPrompt(searchContext);
     }
 
     // Format messages for the model including the system message
@@ -404,162 +283,7 @@
         model: mainModel,
         messages: formattedMessages,
         temperature: 0.1,
-<<<<<<< HEAD
-
-        // tools: {
-        //   web_search_preview: azure.tools.webSearchPreview({
-        //     // optional configuration:
-        //     searchContextSize: "high",
-        //   }),
-        // },
-        // Force web search tool:
-        // toolChoice: { type: 'tool', toolName: 'web_search_preview' },
-        onFinish: async (completion) => {
-          // Get the generated text
-          const text = completion.text;
-
-          // Get citations if available from the Google model's metadata
-          let finalText = text;
-
-          // Access citations - try multiple possible locations
-          const citations: Citation[] = [];
-
-          // Method 1: Direct citations property
-          if ((completion as any).citations) {
-            const directCitations = (completion as any).citations;
-            if (Array.isArray(directCitations)) {
-              for (const cite of directCitations) {
-                if (cite.source?.uri) {
-                  citations.push(cite as Citation);
-                }
-              }
-            }
-          }
-
-          // Method 2: Google metadata
-          const googleMetadata = (completion as any)._internal?.metadata
-            ?.googleMetadata;
-          if (googleMetadata?.citations) {
-            // Extract citations from Google metadata
-            for (const cite of googleMetadata.citations) {
-              if (cite.uri) {
-                citations.push({
-                  source: {
-                    uri: cite.uri,
-                    title: cite.title || "Source",
-                  },
-                  startIndex: cite.startIndex,
-                  endIndex: cite.endIndex,
-                });
-              }
-            }
-          }
-
-          // Method 3: From completion metadata
-          const completionMetadata = (completion as any).metadata;
-          if (completionMetadata?.citations) {
-            for (const cite of completionMetadata.citations) {
-              if (cite.source?.uri || cite.uri) {
-                citations.push({
-                  source: {
-                    uri: cite.source?.uri || cite.uri,
-                    title: cite.source?.title || cite.title || "Source",
-                  },
-                  startIndex: cite.startIndex,
-                  endIndex: cite.endIndex,
-                });
-              }
-            }
-          }
-
-          // Format citations if we found any
-          if (citations.length > 0) {
-            // Add a separator and sources section
-            finalText += "\n\n---\n\n**Sources:**\n";
-
-            // Deduplicate sources by URL
-            const uniqueSources = new Map<string, Citation>();
-            citations.forEach((citation: Citation) => {
-              if (citation.source && citation.source.uri) {
-                uniqueSources.set(citation.source.uri, citation);
-              }
-            });
-
-            // Format each source
-            [...uniqueSources.values()].forEach(
-              (citation: Citation, index: number) => {
-                if (citation.source) {
-                  finalText += `\n${index + 1}. [${
-                    citation.source.title || "Source"
-                  }](${citation.source.uri})`;
-                }
-              }
-            );
-          }
-
-=======
-        tools: useRAG
-          ? {
-              search_documents: {
-                description:
-                  "Search for information in the user's uploaded documents",
-                parameters: {
-                  type: "object",
-                  properties: {
-                    query: {
-                      type: "string",
-                      description:
-                        "The search query to find relevant document chunks",
-                    },
-                    moduleId: {
-                      type: "string",
-                      description:
-                        "Optional module ID to search within a specific module",
-                    },
-                    limit: {
-                      type: "integer",
-                      description:
-                        "Maximum number of results to return (default: 5)",
-                    },
-                  },
-                  required: ["query"],
-                },
-                execute: async (args: {
-                  query: string;
-                  moduleId?: string;
-                  limit?: number;
-                }) => {
-                  console.log(`Tool called: search_documents`, args);
-
-                  const { query, moduleId: searchModuleId, limit } = args;
-                  // Use provided moduleId or fall back to the chat's moduleId
-                  const targetModuleId = searchModuleId || moduleId;
-                  const results = await searchDocuments(
-                    query,
-                    targetModuleId,
-                    limit ?? 5
-                  );
-
-                  // Format the results for the AI
-                  return {
-                    results: results.map((result) => ({
-                      content: result.content,
-                      metadata: {
-                        resourceId: result.resourceId,
-                        resourceTitle: result.resourceTitle,
-                        similarity: result.similarity,
-                      },
-                    })),
-                    count: results.length,
-                    query,
-                  };
-                },
-              },
-            }
-          : undefined,
-        toolChoice: useRAG ? "auto" : undefined,
         onFinish: async ({ text }) => {
->>>>>>> 5ff82b06
           // Save chat history for authenticated users or anonymous users with sessionId
           if (shouldSaveHistory && (userId || sessionId)) {
             try {
@@ -795,13 +519,7 @@
       // Get a data stream response and add model information in the header
       const response = result.toDataStreamResponse();
       const headers = new Headers(response.headers);
-      headers.set("x-model-used", modelDisplayName);
-      headers.set("x-web-search-used", useWebSearch ? "true" : "false");
-
-      // Add RAG status to headers
-      if (useRAG) {
-        headers.set("x-rag-enabled", "true");
-      }
+      headers.set("x-model-used", "Gemini 2.0 Flash");
 
       // Return a new response with our custom headers
       return new Response(response.body, {
