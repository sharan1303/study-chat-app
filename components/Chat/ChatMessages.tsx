"use client";

import React, { useState, useRef } from "react";
import ReactMarkdown from "react-markdown";
import CodeBlock from "./CodeBlock";
import { Check, Copy, Book } from "lucide-react";
import type { Message } from "@ai-sdk/react";
import { getOSModifierKey, extractSourcesFromContent } from "@/lib/utils";
import { toast } from "sonner";
import FileAttachment from "@/components/Chat/FileAttachment";
import SourcesCarousel, { Source } from "@/components/Chat/SourcesCarousel";
import {
  Tooltip,
  TooltipContent,
  TooltipProvider,
  TooltipTrigger,
} from "@/components/ui/tooltip";

export interface ChatMessagesProps {
  messages: Message[];
  scrollContainerRef?: React.RefObject<HTMLDivElement>;
  modelName: string;
  isLoading?: boolean;
  copyToClipboard?: (text: string, messageId: string) => void;
  copiedMessageId?: string | null;
  stop?: () => void;
}

interface TextContent {
  type: "text";
  text: string;
}

interface FileContent {
  type: "file";
  data: string;
  mimeType: string;
  name?: string;
}

type MessageContent = TextContent | FileContent;

const UserMessage: React.FC<{
  message: Message;
  copyToClipboard: (text: string) => void;
  isCopied: boolean;
}> = ({ message, copyToClipboard, isCopied }) => {
  const messageRef = useRef<HTMLDivElement>(null);

  // Add keyboard shortcut listener
  React.useEffect(() => {
    const handleKeyDown = (e: KeyboardEvent) => {
      // Check if Cmd/Ctrl+C is pressed while the message is being hovered
      if ((e.metaKey || e.ctrlKey) && e.key === "c") {
        if (messageRef.current?.matches(":hover")) {
          e.preventDefault();
          copyToClipboard(
            typeof message.content === "string"
              ? message.content
              : "Content contains attachments"
          );
        }
      }
    };

    document.addEventListener("keydown", handleKeyDown);
    return () => {
      document.removeEventListener("keydown", handleKeyDown);
    };
  }, [message.content, copyToClipboard]);

  return (
    <div
      ref={messageRef}
      key={`user-${message.id}`}
      className="flex flex-col items-end group relative"
    >
      <div className="rounded-xl p-4 bg-card text-card-foreground break-words">
        {typeof message.content === "string" ? (
          <div>{message.content}</div>
        ) : Array.isArray(message.content) ? (
          (message.content as MessageContent[]).map((part, i) => {
            if (part.type === "text") {
              return <div key={i}>{part.text}</div>;
            } else if (part.type === "file") {
              return (
                <FileAttachment
                  key={i}
                  file={part as FileContent}
                  index={i}
                  messageId={message.id}
                />
              );
            }
            return null;
          })
        ) : (
          <div>Unsupported content format</div>
        )}
      </div>
      <div className="mt-2 opacity-0 group-hover:opacity-100 transition-opacity">
        <TooltipProvider>
          <Tooltip>
            <TooltipTrigger asChild>
              <button
                tabIndex={0}
                onKeyDown={(e) => {
                  if (e.key === "Enter" || e.key === " ") {
                    copyToClipboard(
                      typeof message.content === "string"
                        ? message.content
                        : "Content contains attachments"
                    );
                  }
                }}
                type="button"
                onClick={() =>
                  copyToClipboard(
                    typeof message.content === "string"
                      ? message.content
                      : "Content contains attachments"
                  )
                }
                className="flex items-center p-2 rounded text-gray-700 dark:text-gray-300 hover:bg-gray-300 dark:hover:bg-gray-700"
                aria-label="Copy message"
              >
                {isCopied ? (
                  <Check className="h-4 w-4 text-green-500" />
                ) : (
                  <Copy className="h-4 w-4 hover:cursor-pointer" />
                )}
              </button>
            </TooltipTrigger>
            <TooltipContent side="bottom">
              <p>Copy message ({getOSModifierKey()}+C)</p>
            </TooltipContent>
          </Tooltip>
        </TooltipProvider>
      </div>
    </div>
  );
};

const AssistantMessage: React.FC<{
  message: Message;
  modelName: string;
  copyToClipboard: (text: string) => void;
  isCopied: boolean;
}> = ({ message, modelName, copyToClipboard, isCopied }) => {
  const messageRef = useRef<HTMLDivElement>(null);

  // Extract and format message content to handle sources section specially
  const formatMessageContent = (content: string) => {
    // Extract sources for the carousel
    const sources = extractSourcesFromContent(content);

    // Check if the message has a sources section (marked by "---" and "**Sources:**")
    const sourcesSectionRegex = /---\s*\n\s*\*\*Sources:\*\*/;
    if (sourcesSectionRegex.test(content)) {
      const [mainContent] = content.split(/---\s*\n/);

      return (
        <>
          <ReactMarkdown
            components={{
              code(props: any) {
                const { inline, className, children, ...rest } = props;
                // Always use CodeBlock, pass inline prop
                return (
                  <CodeBlock
                    key={Math.random()} // Consider a more stable key if possible
                    inline={inline}
                    className={className}
                    {...rest}
                  >
                    {children}
                  </CodeBlock>
                );
              },
            }}
          >
            {mainContent}
          </ReactMarkdown>

          {/* Sources carousel for visual display of sources */}
          {sources.length > 0 && <SourcesCarousel sources={sources} />}
        </>
      );
    }

    // If no sources section, render normally
    return (
      <ReactMarkdown
        components={{
          code(props: any) {
            const { inline, className, children, ...rest } = props;
            // Always use CodeBlock, pass inline prop
            return (
              <CodeBlock
                key={Math.random()} // Consider a more stable key if possible
                inline={inline}
                className={className}
                {...rest}
              >
                {children}
              </CodeBlock>
            );
          },
        }}
      >
        {content}
      </ReactMarkdown>
    );
  };

  // Add keyboard shortcut listener
  React.useEffect(() => {
    const handleKeyDown = (e: KeyboardEvent) => {
      // Check if Cmd/Ctrl+C is pressed while the message is being hovered
      if ((e.metaKey || e.ctrlKey) && e.key === "c") {
        if (messageRef.current?.matches(":hover")) {
          e.preventDefault();
          copyToClipboard(
            typeof message.content === "string"
              ? message.content
              : "Content contains attachments"
          );
        }
      }
    };

    document.addEventListener("keydown", handleKeyDown);
    return () => {
      document.removeEventListener("keydown", handleKeyDown);
    };
  }, [message.content, copyToClipboard]);

  // Extract source citations from message
  const hasCitations = message.content.includes("[Source:");

  // Function to highlight source citations in the message
  const formatMessageWithCitations = (content: string) => {
    return content.replace(
      /\[Source: (.*?)\]/g,
      '📚 <span class="inline-flex items-center gap-1 text-xs px-2 py-1 bg-primary/10 text-primary rounded-md my-1"><Book className="h-3 w-3" /> $1</span>'
    );
  };

  return (
    <div
      ref={messageRef}
      key={`assistant-${message.id}`}
      className="text-gray-800 dark:text-gray-200 group relative"
    >
      <div className="prose prose-xs dark:prose-invert max-w-none w-full break-words prose-spacing text-sm">
<<<<<<< HEAD
        {typeof message.content === "string" ? (
          formatMessageContent(message.content)
        ) : Array.isArray(message.content) ? (
          (message.content as MessageContent[]).map((part, i) => {
            if (part.type === "text") {
              return <div key={i}>{formatMessageContent(part.text)}</div>;
            } else if (part.type === "file") {
=======
        <ReactMarkdown
          components={{
            h1: (props) => (
              <h1
                className="text-xl font-bold my-5"
                {...(props as React.HTMLAttributes<HTMLHeadingElement>)}
              />
            ),
            h2: (props) => (
              <h2
                className="text-lg font-semibold my-4"
                {...(props as React.HTMLAttributes<HTMLHeadingElement>)}
              />
            ),
            h3: (props) => (
              <h3
                className="text-lg font-medium my-4"
                {...(props as React.HTMLAttributes<HTMLHeadingElement>)}
              />
            ),
            h4: (props) => (
              <h4
                className="text-lg font-medium my-3"
                {...(props as React.HTMLAttributes<HTMLHeadingElement>)}
              />
            ),
            p: (props) => {
              // Check if this paragraph contains source citations
              const content = props.children?.toString() || "";
              if (content.includes("[Source:")) {
                // Parse and format content with citations highlighted
                return (
                  <p
                    className="my-3"
                    dangerouslySetInnerHTML={{
                      __html: formatMessageWithCitations(content),
                    }}
                  />
                );
              }
              // Regular paragraph without citations
              return (
                <p
                  className="my-3"
                  {...(props as React.HTMLAttributes<HTMLParagraphElement>)}
                />
              );
            },
            // @ts-expect-error - ReactMarkdown types don't include inline
            code: ({ inline, className, children, ...props }) => {
>>>>>>> 5ff82b06
              return (
                <FileAttachment
                  key={i}
                  file={part as FileContent}
                  index={i}
                  messageId={message.id}
                />
              );
            }
<<<<<<< HEAD
            return null;
          })
        ) : (
          <div>Unsupported content format</div>
        )}
      </div>
      <div className="mb-4 opacity-0 group-hover:opacity-100 transition-opacity flex items-center gap-5">
        <TooltipProvider>
          <Tooltip>
            <TooltipTrigger asChild>
              <button
                tabIndex={0}
                onKeyDown={(e) => {
                  if (e.key === "Enter" || e.key === " ") {
                    copyToClipboard(
                      typeof message.content === "string"
                        ? message.content
                        : "Content contains attachments"
                    );
                  }
                }}
                type="button"
                onClick={() =>
                  copyToClipboard(
                    typeof message.content === "string"
                      ? message.content
                      : "Content contains attachments"
                  )
                }
                className="flex items-center p-2 rounded text-gray-700 dark:text-gray-300 hover:bg-gray-300 dark:hover:bg-gray-700"
                aria-label="Copy message"
              >
                {isCopied ? (
                  <Check className="h-4 w-4 text-green-500" />
                ) : (
                  <Copy className="h-4 w-4" />
                )}
              </button>
            </TooltipTrigger>
            <TooltipContent side="bottom">
              <p>Copy message ({getOSModifierKey()}+C)</p>
            </TooltipContent>
          </Tooltip>
        </TooltipProvider>
        <div className="text-xs text-muted-foreground">
          Generated with {modelName}
=======
          }}
          type="button"
          onClick={() => copyToClipboard(message.content)}
          className="flex items-center gap-2 px-3 py-2 rounded text-gray-700 dark:text-gray-300 hover:bg-gray-300 dark:hover:bg-gray-700"
          aria-label="Copy message"
          title={`Copy message (${getOSModifierKey()}+C)`}
        >
          {isCopied ? (
            <Check className="h-4 w-4 text-green-500" />
          ) : (
            <Copy className="h-4 w-4" />
          )}
        </button>
        <div className="text-xs text-muted-foreground flex items-center gap-2">
          {hasCitations && (
            <span className="text-xs px-2 py-1 bg-primary/10 text-primary rounded-md flex items-center gap-1">
              <Book className="h-3 w-3" /> Document sources used
            </span>
          )}
          <span>Generated with {modelName}</span>
>>>>>>> 5ff82b06
        </div>
      </div>
    </div>
  );
};

export default function ChatMessages({
  messages,
  scrollContainerRef,
  modelName,
  isLoading,
  copyToClipboard,
  copiedMessageId,
  stop,
}: ChatMessagesProps) {
  // Local state for copied message if not provided
  const [localCopiedMessageId, setLocalCopiedMessageId] = useState<
    string | null
  >(null);

  const handleCopyToClipboard = (text: string, messageId: string) => {
    navigator.clipboard
      .writeText(text)
      .then(() => {
        setLocalCopiedMessageId(messageId);
        toast.success("Copied to clipboard");
        setTimeout(() => setLocalCopiedMessageId(null), 2000);
      })
      .catch(() => toast.error("Failed to copy"));
  };
  return (
    <div className="flex-1 overflow-y-auto pl-4 pr-2 py-8">
      <div className="space-y-8 w-full max-w-3xl mx-auto">
        {messages.map((message, index) => {
          return (
            <React.Fragment key={message.id || index}>
              {message.role === "user" ? (
                <UserMessage
                  message={message}
                  copyToClipboard={(text) =>
                    handleCopyToClipboard(text, message.id)
                  }
                  isCopied={localCopiedMessageId === message.id}
                />
              ) : message.role === "assistant" ? (
                <AssistantMessage
                  message={message}
                  modelName={modelName}
                  copyToClipboard={(text) =>
                    handleCopyToClipboard(text, message.id)
                  }
                  isCopied={localCopiedMessageId === message.id}
                />
              ) : null}
            </React.Fragment>
          );
        })}
      </div>
    </div>
  );
}<|MERGE_RESOLUTION|>--- conflicted
+++ resolved
@@ -253,15 +253,6 @@
       className="text-gray-800 dark:text-gray-200 group relative"
     >
       <div className="prose prose-xs dark:prose-invert max-w-none w-full break-words prose-spacing text-sm">
-<<<<<<< HEAD
-        {typeof message.content === "string" ? (
-          formatMessageContent(message.content)
-        ) : Array.isArray(message.content) ? (
-          (message.content as MessageContent[]).map((part, i) => {
-            if (part.type === "text") {
-              return <div key={i}>{formatMessageContent(part.text)}</div>;
-            } else if (part.type === "file") {
-=======
         <ReactMarkdown
           components={{
             h1: (props) => (
@@ -288,31 +279,14 @@
                 {...(props as React.HTMLAttributes<HTMLHeadingElement>)}
               />
             ),
-            p: (props) => {
-              // Check if this paragraph contains source citations
-              const content = props.children?.toString() || "";
-              if (content.includes("[Source:")) {
-                // Parse and format content with citations highlighted
-                return (
-                  <p
-                    className="my-3"
-                    dangerouslySetInnerHTML={{
-                      __html: formatMessageWithCitations(content),
-                    }}
-                  />
-                );
-              }
-              // Regular paragraph without citations
-              return (
-                <p
-                  className="my-3"
-                  {...(props as React.HTMLAttributes<HTMLParagraphElement>)}
-                />
-              );
-            },
+            p: (props) => (
+              <p
+                className="my-3"
+                {...(props as React.HTMLAttributes<HTMLParagraphElement>)}
+              />
+            ),
             // @ts-expect-error - ReactMarkdown types don't include inline
             code: ({ inline, className, children, ...props }) => {
->>>>>>> 5ff82b06
               return (
                 <FileAttachment
                   key={i}
@@ -322,54 +296,19 @@
                 />
               );
             }
-<<<<<<< HEAD
             return null;
           })
         ) : (
           <div>Unsupported content format</div>
         )}
       </div>
-      <div className="mb-4 opacity-0 group-hover:opacity-100 transition-opacity flex items-center gap-5">
-        <TooltipProvider>
-          <Tooltip>
-            <TooltipTrigger asChild>
-              <button
-                tabIndex={0}
-                onKeyDown={(e) => {
-                  if (e.key === "Enter" || e.key === " ") {
-                    copyToClipboard(
-                      typeof message.content === "string"
-                        ? message.content
-                        : "Content contains attachments"
-                    );
-                  }
-                }}
-                type="button"
-                onClick={() =>
-                  copyToClipboard(
-                    typeof message.content === "string"
-                      ? message.content
-                      : "Content contains attachments"
-                  )
-                }
-                className="flex items-center p-2 rounded text-gray-700 dark:text-gray-300 hover:bg-gray-300 dark:hover:bg-gray-700"
-                aria-label="Copy message"
-              >
-                {isCopied ? (
-                  <Check className="h-4 w-4 text-green-500" />
-                ) : (
-                  <Copy className="h-4 w-4" />
-                )}
-              </button>
-            </TooltipTrigger>
-            <TooltipContent side="bottom">
-              <p>Copy message ({getOSModifierKey()}+C)</p>
-            </TooltipContent>
-          </Tooltip>
-        </TooltipProvider>
-        <div className="text-xs text-muted-foreground">
-          Generated with {modelName}
-=======
+      <div className="mt-2 mb-4 opacity-0 group-hover:opacity-100 transition-opacity flex items-center gap-4">
+        <button
+          tabIndex={0}
+          onKeyDown={(e) => {
+            if (e.key === "Enter" || e.key === " ") {
+              copyToClipboard(message.content);
+            }
           }}
           type="button"
           onClick={() => copyToClipboard(message.content)}
@@ -383,14 +322,8 @@
             <Copy className="h-4 w-4" />
           )}
         </button>
-        <div className="text-xs text-muted-foreground flex items-center gap-2">
-          {hasCitations && (
-            <span className="text-xs px-2 py-1 bg-primary/10 text-primary rounded-md flex items-center gap-1">
-              <Book className="h-3 w-3" /> Document sources used
-            </span>
-          )}
-          <span>Generated with {modelName}</span>
->>>>>>> 5ff82b06
+        <div className="text-xs text-muted-foreground">
+          Generated with {modelName}
         </div>
       </div>
     </div>
